--- conflicted
+++ resolved
@@ -1410,7 +1410,54 @@
             eventTriggeredLocal.Should().Be(expectedRemoteTriggers, "Local cache event should be triggered one time");
         }
 
-<<<<<<< HEAD
+        [Fact]
+        public void Redis_Keys_without_region__keys_with_colons()
+        {
+            var cache = TestManagers.CreateRedisCache(enableKeySearch: true);
+
+            var unique = "--" + DateTime.Now.ToString("o").Replace(":", "."); // so tests do not conflict
+            var key = nameof(Redis_Keys_without_region__keys_with_colons) + ":" + unique;
+
+            cache.Add(key, "dummy");
+            cache.Expire(key, TimeSpan.FromSeconds(5));
+
+            var exists = cache.Exists(key);
+
+            Assert.True(exists); 
+        }
+
+        [Fact]
+        public void Redis_Keys_with_region__region_with_colons()
+        {
+            var cache = TestManagers.CreateRedisCache(enableKeySearch: true);
+
+            var unique = "--" + DateTime.Now.ToString("o").Replace(":", "."); // so tests do not conflict
+            var key = nameof(Redis_Keys_with_region__region_with_colons) + ":" + unique;
+
+            cache.Add(key, "dummy", "test:region");
+            cache.Expire(key, "test:region", TimeSpan.FromSeconds(5));
+
+            var exists = cache.Exists("test:region:" + key);
+
+            Assert.True(exists);
+        }
+
+        [Fact]
+        public void Redis_Keys_with_region__key_and_region_with_colons()
+        {
+            var cache = TestManagers.CreateRedisCache(enableKeySearch: true);
+
+            var unique = "--" + DateTime.Now.ToString("o").Replace(":", "."); // so tests do not conflict
+            var key = nameof(Redis_Keys_with_region__key_and_region_with_colons) + ":" + unique;
+
+            cache.Add(key, "dummy", "test:region");
+            cache.Expire(key, "test:region", TimeSpan.FromSeconds(5));
+
+            var exists = cache.Exists("test:region:" + key);
+
+            Assert.True(exists);
+        }
+
         [Theory]
         [Trait("category", "Redis")]
         [InlineData(byte.MaxValue)]
@@ -1455,56 +1502,6 @@
             val.ShouldBeEquivalentTo(value);
             val.GetType().Should().Be(value.GetType());
         }
-=======
-        [Fact]
-        public void Redis_Keys_without_region__keys_with_colons()
-        {
-            var cache = TestManagers.CreateRedisCache(enableKeySearch: true);
-
-            var unique = "--" + DateTime.Now.ToString("o").Replace(":", "."); // so tests do not conflict
-            var key = nameof(Redis_Keys_without_region__keys_with_colons) + ":" + unique;
-
-            cache.Add(key, "dummy");
-            cache.Expire(key, TimeSpan.FromSeconds(5));
-
-            var exists = cache.Exists(key);
-
-            Assert.True(exists); 
-        }
-
-        [Fact]
-        public void Redis_Keys_with_region__region_with_colons()
-        {
-            var cache = TestManagers.CreateRedisCache(enableKeySearch: true);
-
-            var unique = "--" + DateTime.Now.ToString("o").Replace(":", "."); // so tests do not conflict
-            var key = nameof(Redis_Keys_with_region__region_with_colons) + ":" + unique;
-
-            cache.Add(key, "dummy", "test:region");
-            cache.Expire(key, "test:region", TimeSpan.FromSeconds(5));
-
-            var exists = cache.Exists("test:region:" + key);
-
-            Assert.True(exists);
-        }
-
-        [Fact]
-        public void Redis_Keys_with_region__key_and_region_with_colons()
-        {
-            var cache = TestManagers.CreateRedisCache(enableKeySearch: true);
-
-            var unique = "--" + DateTime.Now.ToString("o").Replace(":", "."); // so tests do not conflict
-            var key = nameof(Redis_Keys_with_region__key_and_region_with_colons) + ":" + unique;
-
-            cache.Add(key, "dummy", "test:region");
-            cache.Expire(key, "test:region", TimeSpan.FromSeconds(5));
-
-            var exists = cache.Exists("test:region:" + key);
-
-            Assert.True(exists);
-        }
-
->>>>>>> 206793ff
     }
 
 #if !NETCOREAPP
